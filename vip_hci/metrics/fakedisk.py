--- conflicted
+++ resolved
@@ -73,17 +73,10 @@
         raise TypeError('Input parallactic angle is not a 1d array')
     nframes=len(angle_list)
     ny, nx = fakedisk.shape
-<<<<<<< HEAD
-    fakedisk_cube = np.repeat(fakedisk[ np.newaxis,:,:], nframes, axis=0)
-    fakedisk_cube = cube_derotate(fakedisk_cube, angle_list, imlib=imlib, \
-                        interpolation=interpolation,\
-                        cxy=cxy, nproc=nproc, border_mode=border_mode)
-=======
     fakedisk_cube = np.repeat(fakedisk[np.newaxis,:,:], nframes, axis=0)
     fakedisk_cube = cube_derotate(fakedisk_cube, angle_list, imlib=imlib,
                                   interpolation=interpolation, cxy=cxy,
                                   nproc=nproc, border_mode=border_mode)
->>>>>>> e756a8a4
 
     if psf is not None:
         if isinstance(psf,np.ndarray):
