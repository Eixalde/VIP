--- conflicted
+++ resolved
@@ -130,18 +130,10 @@
         If True, it check that the input cube(s) are smaller than the available
         system memory.
     crop_ifs: bool, optional
-<<<<<<< HEAD
         Only valid when ``adimsdi='single'``. If True cube is cropped at the
         moment of frame rescaling in wavelength. This is recommended for large
         FOVs such as the one of SPHERE, but can remove significant amount of
         information close to the edge of small FOVs (e.g. SINFONI).
-=======
-        If True and the data are to be reduced with ADI+SDI(IFS) in a single
-        step, this will crop the cube at the moment of frame rescaling in
-        wavelength. This is recommended for large FOVs such as the one of
-        SPHERE, but can remove significant amount of information close to the
-        edge of small FOVs (e.g. SINFONI).
->>>>>>> 54d426a6
     nproc : None or int, optional
         Number of processes for parallel computing. If None the number of
         processes will be set to (cpu_count()/2). Defaults to ``nproc=1``.
