--- conflicted
+++ resolved
@@ -47,7 +47,6 @@
         Input cube.
     angle_list : numpy ndarray, 1d
         Corresponding parallactic angle for each frame.
-<<<<<<< HEAD
     scale_list : numpy ndarray, 1d, optional
         If provided, triggers mSDI reduction. These should be the scaling 
         factors used to re-scale the spectral channels and align the speckles
@@ -55,14 +54,6 @@
         by the last channel wavelength divided by the other wavelengths in the 
         cube (more thorough approaches can be used to get the scaling factors,
         e.g. with ``vip_hci.preproc.find_scal_vector``). 
-=======
-    scale_list : numpy ndarray, 1d
-        In the case of IFS data (ADI+SDI), this is the list of scaling factors 
-        used to re-scale the spectral channels and align the speckles. Usually, 
-        the scaling factors can be set to the last channel wavelength divided 
-        by the other wavelengths in the spectral cube (more thorough approaches 
-        can be used to get the scaling factors though, e.g. using 
-        `preproc.find_scal_vector`). 
     flux_sc_list : numpy ndarray, 1d
         In the case of IFS data (ADI+SDI), this is the list of flux scaling 
         factors applied to each spectral frame after geometrical rescaling.
@@ -71,7 +62,6 @@
         of `preproc.find_scal_vector` (when using 2 free parameters). If not 
         provided, the algorithm will still work, but with a lower efficiency 
         at subtracting the stellar halo.
->>>>>>> 1b3f38f8
     fwhm : float or 1d numpy array
         Known size of the FHWM in pixels to be used. Default is 4.
     radius_int : int, optional
